Nexus
=====
Nexus is a scalable and efficient serving system for DNN applications on GPU
cluster.

<<<<<<< HEAD
This is a joint research project between University of Washington and Microsoft Research.

Compile and Deploy Nexus
========================
=======
## Installation
>>>>>>> 35c13be8

See [INSTALL.md](INSTALL.md) for details.

## SOSP 2019 Paper

* Check out the [Google Drive](https://drive.google.com/open?id=104UqrlNrfJoQnGdkxTQ56mfxSBFyJTcr) that contains the artifacts.

## Deployment

### Download Model Zoo

Nexus publishes public model zoo on the Amazon S3. To download the model zoo
from S3, you need to install [AWS CLI](https://aws.amazon.com/cli/) via
`pip install awscli`, and configure AWS CLI by `aws configure`.

The configuration will prompt you to provide your AWS access key ID and
secret access key. Instructions for creating the access key pair can be found
at [AWS user guide](https://docs.aws.amazon.com/cli/latest/userguide/cli-chap-getting-started.html).

To download the Nexus public model zoo, run
```
$ mkdir nexus-models
$ aws s3 sync s3://nexus-models nexus-models/
```

Local Tests without Docker
--------------------------

### Local Tests

There are some commands to test these local sample applications. We will use simple_app as an example of these applications.

First, run the scheduler program
```
$ cd nexus
$ ./build/bin/scheduler -model_root /path/to/model/zoo
```
Then, run the backend program
```
$ ./build/bin/backend -model_root /path/to/model/zoo -gpu $(GPU_INDEX) -sch_addr 127.0.0.1
```
At last, run the sample_app, let's test vgg_face model whose framework is caffe2
```
$ cd nexus/apps/sample_app
$ ./bin/simple_app -framework caffe2 -model vgg_face
```
These three programs construct a simple nexus, it can be tested by test_client.py in nexus/tests/python directory
```
$ cd nexus/tests/python
$ python test_client.py
```

Build Docker Image
------------------

Since we recommand to use docker, there are four docker images that needs to be built.

First you need to build the base docker image that installs all dependent libraries required for Nexus.

Following docker build commands contain -t and -f options. -t option is followed
by name and optionally a tag in the `name:tag` format. -f option is followed by
name of the Dockerfile (Default is `PATH/Dockerfile`).

```
$ cd nexus/dockerfiles
$ docker build -t nexus/base -f NexusBaseDockerfile .
```

Next we can build the docker images for backend, scheduler, and application
library respectively.
```
$ docker build -t nexus/backend -f NexusBackendDockerfile .
$ docker build -t nexus/scheduler -f NexusSchedulerDockerfile .
$ docker build -t nexus/applib -f NexusAppLibDockerfile .
```

### Compile sample applications

In the Nexus repo, we provide a few sample applications located at `nexus/apps`.
In each application directory, you can build the application docker image by
```
$ docker build -t nexus/app_name -f Dockerfile .
```

Nexus Deployment
----------------

### Step 1: Create a virtual cluster (optional)
If you only need to deploy Nexus on a single server, you can skip this step.
To run Nexus service across multiple servers, we use the docker swarm (requires
docker version >= 1.20) to manage a cluster.

#### Add servers to swarm cluster

First create the swarm on a master server, run
```
$ docker swarm init
```
This server serves as a manager node of the swarm.

To add worker nodes to this swarm, we need to get the token by running command
on the master node
```
$ docker swarm join-token worker
```
The example output of this command is
```
$ docker swarm join \
--token SWMTKN-1-49nj1cmql0jkz5s954yi3oex3nedyz0fb0xx14ie39trti4wxv-8vxv8rssmk743ojnwacrr2e7c \
192.168.99.100:2377
```
Copy this piece of code and run it on the worker server.

To check nodes and their roles in the swarm, run the following command on a manager node
```
$ docker node ls
```

#### Create overlay network

After the swarm is created, we then need to create a overlay network to allow
dockers in the swarm to communicate with each other. Run the following command on
a manager node.
```
$ docker network create --driver overlay --attachable --subnet 10.0.0.0/16 nexus-network
```

### Step 2: Generate model profile

In order to evaluate the maximum batch size for each model in each GPU, we need to generate profiles by profiler in tools directory.

If you build nexus on your local machine, you can launch profiler by
```
$ cd nexus/tools/profiler
$ python profiler.py $(framework) $(model) /path/to/nexus-models /path/to/dataset
```
Otherwise, you can launch profiler through docker
```
$ cd nexus/tools/profiler
$ docker run --runtime=nvidia -t -v /path/to/nexus-models:/nexus-models -v /path/to/dataset:/dataset:ro nexus/backend \
python /nexus/tools/profiler/profiler.py $(framework) $(model) /nexus-models /dataset
```
The frameworks we currently support contain tensorflow, caffe, caffe2, and darknet. The value of $(framework) can be chosen from them.
$(model) represents name of the model.
$(model_root) is the path to model root directory. And $(dataset) is the path to the dataset.

There is an example to generate a profile of model in our public model zoo
```
$ docker run --runtime=nvidia -t -v /path/to/nexus-models:/nexus-models -v /path/to/dataset:/dataset:ro nexus/backend \
python nexus/tools/profiler/profiler.py caffe2 vgg_face /nexus-models /dataset
```

There are some optional arguments of profiler.

Running with argument -h will show help message about arguments and exit.

Running with --version VERSION argument will designate version of the model, default value of version is 1.

Running with --gpu GPU argument will designate the index of gpu. --height HEIGHT and --width WIDTH specify the size of the input image.

Argument -f means to overwrite the existing model profile in model database.

If you add a new model, it is necessary to generate model profile for each GPU. If we add an new GPU, it is also necessary to generate model profile of each model on this new GPU.

### Step 3: Start Nexus service

First, we use docker to start the scheduler in a container.
Usage of docker run command is `docker run [OPTIONS] IMAGE [COMMAND] [ARG...]`.
The -d option means running container in background and printing container ID. And the -v option means to
bind mount a volume with IMAGE.
```
$ docker run [--network nexus-network] -d -v /path/to/nexus-models:/nexus-models:ro \
--name scheduler nexus/scheduler scheduler -model_root /nexus-models
```

After the scheduler starts, we need to retrieve the IP address of scheduler.
Use docker inspect command with -f option whose effect is to format the output using the given Go template.
```
$ docker inspect -f '{{range .NetworkSettings.Networks}}{{.IPAddress}}{{end}}' scheduler
```

Start a backend server on each GPU.
```
$ docker run [--network nexus-network] --runtime=nvidia -d \
-v /path/to/nexus-models:/nexus-models:ro --name backend0 nexus/backend backend \
-model_root /nexus-models -sch_addr $(scheduler IP) -gpu $(gpu index)
```

Start an application serving at port 12345, e.g., object recognition.
-p 12345:9001 argument means to map local port 12345 to docker port 9001.
```
$ docker run [--network nexus-network] -d -p 12345:9001 --name obj_rec \
nexus/obj_rec /app/bin/obj_rec -sch_addr $(scheduler IP)
```

### Step 4: Test sample
There is a sample for test at `nexus/tests/python`. Before running the file for test, we need to generate a library under the `nexus/python/proto` dirtory. Then set the PYTHONPATH environment variable.
```
$ make python
$ cd tests/python
$ export PYTHONPATH=/path/to/nexus/python:$PYTHONPATH
```<|MERGE_RESOLUTION|>--- conflicted
+++ resolved
@@ -3,14 +3,7 @@
 Nexus is a scalable and efficient serving system for DNN applications on GPU
 cluster.
 
-<<<<<<< HEAD
-This is a joint research project between University of Washington and Microsoft Research.
-
-Compile and Deploy Nexus
-========================
-=======
 ## Installation
->>>>>>> 35c13be8
 
 See [INSTALL.md](INSTALL.md) for details.
 
